--- conflicted
+++ resolved
@@ -55,15 +55,12 @@
         "aae",
         "vaegan",
         "vqvae",
-<<<<<<< HEAD
         "ladder_vae"
-=======
         "msssim_vae",
         "svae",
         "disentangled_beta_vae",
         "factor_vae",
         "beta_tc_vae",
->>>>>>> 46ab003e
     ],
     required=True,
 )
@@ -399,7 +396,6 @@
             decoder=Decoder_AE(model_config),
         )
 
-<<<<<<< HEAD
     elif args.model_name == "ladder_vae":
         from pythae.models import LadderVAE, LadderVAEConfig
 
@@ -422,7 +418,6 @@
         )
 
 
-=======
     elif args.model_name == "msssim_vae":
         from pythae.models import MSSSIM_VAE, MSSSIM_VAEConfig
 
@@ -507,7 +502,6 @@
             encoder=Encoder_VAE(model_config),
             decoder=Decoder_AE(model_config),
         )
->>>>>>> 46ab003e
 
     logger.info(f"Successfully build {args.model_name.upper()} model !\n")
 
