--- conflicted
+++ resolved
@@ -3,10 +3,6 @@
 import torch
 import torch.nn as nn
 
-<<<<<<< HEAD
-from ..base_architectures import BaseEncoder, BaseDecoder
-=======
->>>>>>> 8876f6e4
 from ....models.base.base_utils import ModelOutput
 from ....models import BaseAEConfig
 
@@ -285,11 +281,8 @@
             under the key `reconstruction`"""
         h1 = self.fc(z).reshape(z.shape[0], 1024, 8, 8)
         output = ModelOutput(reconstruction=self.deconv_layers(h1))
-<<<<<<< HEAD
-=======
 
         return output
-
 
 
 class LayeredDiscriminator_CELEBA(BaseLayeredDiscriminator):
@@ -431,5 +424,4 @@
         )
     
         return output
->>>>>>> 8876f6e4
-
+
