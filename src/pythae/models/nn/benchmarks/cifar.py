--- conflicted
+++ resolved
@@ -111,16 +111,9 @@
         """Forward method
         
         Returns:
-<<<<<<< HEAD
             ModelOutput: An instance of ModelOutput containing the embeddings of the input data under
-            the key `embedding`
-        """
-        h1 = self.conv_layers(x).reshape(x.shape[0], -1)
-        output = ModelOutput(embedding=self.embedding(h1))
-=======
-            ModelOuput: An instance of ModelOutput containing the embeddings of the input data under
             the key `embedding`"""
-        output = ModelOuput()
+        output = ModelOutput()
 
         max_depth = self.depth
 
@@ -147,7 +140,6 @@
             if i+1 == self.depth:
                 output['embedding'] = self.embedding(out.reshape(x.shape[0], -1))
 
->>>>>>> ca1c3356
         return output
 
 
@@ -263,13 +255,7 @@
             ModelOutput: An instance of ModelOutput containing the embeddings of the input data under
             the key `embedding` and the **log** of the diagonal coefficient of the covariance 
             matrices under the key `log_covariance`"""
-<<<<<<< HEAD
-        h1 = self.conv_layers(x).reshape(x.shape[0], -1)
-        output = ModelOutput(
-            embedding=self.embedding(h1), log_covariance=self.log_var(h1)
-        )
-=======
-        output = ModelOuput()
+        output = ModelOutput()
 
         max_depth = self.depth
 
@@ -298,7 +284,6 @@
                 output['embedding'] = self.embedding(out.reshape(x.shape[0], -1))
                 output['log_covariance'] = self.log_var(out.reshape(x.shape[0], -1))
 
->>>>>>> ca1c3356
         return output
 
 
@@ -396,11 +381,7 @@
             ModelOutput: An instance of ModelOutput containing the reconstruction of the latent code 
             under the key `reconstruction`
         """
-<<<<<<< HEAD
-        h1 = self.fc(z).reshape(z.shape[0], 1024, 8, 8)
-        output = ModelOutput(reconstruction=self.deconv_layers(h1))
-=======
-        output = ModelOuput()
+        output = ModelOutput()
 
         max_depth = self.depth
 
@@ -431,5 +412,4 @@
             if i+1 == self.depth:
                 output['reconstruction'] = out
 
->>>>>>> ca1c3356
         return output